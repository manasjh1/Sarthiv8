# COMPLETE UPDATED global_intent.py - Replace entire file

import json
import logging
from datetime import datetime, timedelta, timezone
from sqlalchemy.orm import Session
from app.schemas import MessageRequest, MessageResponse
from app.services import global_intent_classifier, prompt_engine_service, llm_service
from app.handlers import database as db_handler
from app.handlers.initial import update_database_with_system_message
from llm_system.persona import GOLDEN_PERSONA_PROMPT
import uuid

logger = logging.getLogger(__name__)

async def _handle_stage_25(db: Session, request: MessageRequest, chat_id: uuid.UUID) -> MessageResponse:
    """Helper function to handle all logic for Stage 25 (Venting Stop/Continue)."""
    reflection_id = uuid.UUID(request.reflection_id)
    user_choice = request.data[0].get("choice") if request.data else None
    logger.info(f"Handling Stage 25 logic with user_choice: {user_choice}")

    # Store user choice with appropriate labels
    if request.data and len(request.data) > 0:
        choice_data = request.data[0].copy()
        if choice_data.get("choice") == "0":
            choice_data["label"] = "I want to quit for now"
        elif choice_data.get("choice") == "1":
            choice_data["label"] = "I want to continue"
        db_handler.save_user_choice_message(db, reflection_id, choice_data, 25)

    # Process the user's choice
    if user_choice == "0":  # "I want to quit for now"
        logger.info("User chose to quit - closing venting session")
        db_handler.update_reflection_status(db, reflection_id, 3)
        final_message = "Thank you for sharing with me today. Take care, and feel free to start a new conversation whenever you're ready."
        db_handler.save_message(db, reflection_id, final_message, sender=1, stage_no=25)
        return MessageResponse(
            success=True,
            reflection_id=str(reflection_id),
            sarthi_message=final_message,
            current_stage=None, next_stage=None, data=[{"session_closed": True}]
        )

    elif user_choice == "1":  # "I want to continue"
        logger.info("User chose to continue - moving to stage 26")
        db_handler.update_reflection_stage(db, reflection_id, 26)
        return await _handle_stage_26(db, request, chat_id)

    else:
        # If no choice is made, present the options for stage 25
        logger.info("No choice provided for Stage 25. Presenting options.")
        try:
            prompt_response = await prompt_engine_service.process_dict_request({"stage_id": 25, "data": {}})
            prompt_text = prompt_response.get("prompt", "Would you like to continue or take a break?")
        except Exception as e:
            logger.error(f"Failed to get prompt for stage 25: {e}")
            prompt_text = "I hear you'd like to pause. Would you like to continue exploring or take a break for now?"
        db_handler.save_message(db, reflection_id, prompt_text, sender=1, stage_no=25)
        return MessageResponse(
            success=True,
            reflection_id=str(reflection_id),
            sarthi_message=prompt_text,
            current_stage=25, next_stage=25,
            data=[
                {"choice": "1", "label": "I want to continue"},
                {"choice": "0", "label": "I want to quit for now"}
            ]
        )


async def _handle_stage_26(db: Session, request: MessageRequest, chat_id: uuid.UUID) -> MessageResponse:
    """Helper function to handle all logic for Stage 26 (Global Intent Choices)."""
    reflection_id = uuid.UUID(request.reflection_id)
    user_choice = request.data[0].get("choice") if request.data else None
    logger.info(f"Handling Stage 26 logic with user_choice: {user_choice}")

    # Store user choice with appropriate labels
    if request.data and len(request.data) > 0:
        choice_data = request.data[0].copy()
        if choice_data.get("choice") == "1":
            choice_data["label"] = "Let's talk about this new feeling"
        elif choice_data.get("choice") == "2":
            choice_data["label"] = "Let's try a different approach"
        elif choice_data.get("choice") == "3":
            choice_data["label"] = "Can we go back?"
        db_handler.save_user_choice_message(db, reflection_id, choice_data, 26)

    # Process the user's choice
    if user_choice == "1":
        logger.info("Choice 1: New feeling - transitioning to venting sanctuary")
        db_handler.update_reflection_flow_type(db, reflection_id, "venting")
        db_handler.update_reflection_stage(db, reflection_id, 24)
        return await handle_venting_sanctuary(db, request, chat_id)
    elif user_choice == "2":
        logger.info("Choice 2: Different approach - restarting flow at stage 1")
        db_handler.update_reflection_stage(db, reflection_id, 1)
        return None
    elif user_choice == "3":
        logger.info("Choice 3: Go back to the previous stage")
        previous_stage = db_handler.get_previous_stage(db, reflection_id, steps=2)
        db_handler.update_reflection_stage(db, reflection_id, previous_stage)
        return None
    else:
        # If no choice is made, present the options
        logger.info("No choice provided for Stage 26. Presenting options.")
        try:
            prompt_response = await prompt_engine_service.process_dict_request({"stage_id": 26, "data": {}})
            prompt_text = prompt_response.get("prompt", "How would you like to proceed?")
        except Exception as e:
            logger.error(f"Failed to get prompt for stage 26: {e}")
            prompt_text = "It seems like you want to change direction. How would you like to proceed?"
        db_handler.save_message(db, reflection_id, prompt_text, sender=1, stage_no=26)
        return MessageResponse(
            success=True, reflection_id=str(reflection_id), sarthi_message=prompt_text,
            current_stage=26, next_stage=26,
            data=[
                {"choice": "1", "label": "Let's talk about this new feeling"},
                {"choice": "2", "label": "Let's try a different approach"},
                {"choice": "3", "label": "Can we go back?"}
            ]
        )

async def handle_venting_sanctuary(db: Session, request: MessageRequest, chat_id: uuid.UUID) -> MessageResponse:
    """
    Handle venting sanctuary (stage 24) with system_response processing
    Now checks for intent transitions and automatically moves to normal flow
    """
    reflection_id = uuid.UUID(request.reflection_id)
    current_stage = 24
    
    logger.info(f"🏛️ Entering venting sanctuary for reflection {reflection_id}")
    
     # Store user text message first (if any)
    if request.message and request.message.strip():
        db_handler.save_message(db, reflection_id, request.message, sender=0, stage_no=current_stage)
        logger.info(f"✅ Stored venting message: {request.message}")
    
    # Store choice data (if any) - though venting usually doesn't have structured choices
    if request.data and len(request.data) > 0:
        choice_data = request.data[0]
        # Only store if it's a meaningful choice (not delivery-related)
        if not any(key in choice_data for key in ["delivery_mode", "reveal_name", "recipient_email", "recipient_phone"]):
            db_handler.save_user_choice_message(db, reflection_id, choice_data, current_stage)
            logger.info(f"✅ Stored venting choice: {choice_data}")
<<<<<<< HEAD
    
=======
>>>>>>> b7cac0a8
    
    # Get venting prompt from prompt engine
    try:
        prompt_response = await prompt_engine_service.process_dict_request({"stage_id": current_stage, "data": {}})
        prompt_text = prompt_response.get("prompt", "I'm listening.")
        logger.info(f"📝 Retrieved venting prompt for stage {current_stage}")
    except Exception as e:
        logger.error(f"Failed to get venting prompt: {e}")
        prompt_text = "I'm here to listen. Please share what's on your mind."
    
    # Call LLM service to get both user_response and system_response
    try:
        llm_request = {
            "prompt": prompt_text,
            "user_message": request.message,
            "reflection_id": str(reflection_id)
        }
        
        logger.info(f"🤖 Calling LLM service for venting analysis")
        llm_response_str = await llm_service.process_json_request(json.dumps(llm_request))
        llm_response = json.loads(llm_response_str)
        
        user_response = llm_response.get("user_response", {})
        system_response = llm_response.get("system_response", {})
        
        sarthi_response_msg = user_response.get("message", "I'm listening.")
        
        logger.info(f"💭 LLM Response received - User: '{sarthi_response_msg[:50]}...', System: {system_response}")
        
    except Exception as e:
        logger.error(f"Venting LLM error: {e}")
        sarthi_response_msg = "I'm listening. Please continue."
        system_response = {}

    # 🔄 NEW LOGIC: Process system_response and check for intent transition
    if system_response:
        logger.info(f"🔍 Processing system_response: {system_response}")
        
        # Update database with system_response data
        await update_database_with_system_message(db, system_response, reflection_id)
        logger.info(f"✅ Database updated with system_response")
        
        # Check if intent is not 'venting' and not null/empty
        intent = system_response.get("intent")
        logger.info(f"🎯 Detected intent: {intent}")
        
        if (intent is not None and 
            isinstance(intent, str) and 
            intent.strip() and 
            intent.strip().lower() != "venting"):
            logger.info(f"🚀 Intent transition detected! Moving from venting to normal flow")
            logger.info(f"   - Intent: {intent}")
            logger.info(f"   - Will redirect to stage 2 (AWAITING_EMOTION)")
            
            # Update reflection stage to 2 (AWAITING_EMOTION)
            db_handler.update_reflection_stage(db, reflection_id, 2)
            logger.info(f"✅ Updated reflection stage from {current_stage} to 2")

            # OPTIMIZED: Directly call normal flow instead of manual prompt handling
            from app.handlers import normal_flow
            return await normal_flow.handle_normal_flow(db, request, chat_id)
            
        else:
            logger.info(f"🏛️ Staying in venting sanctuary - intent is '{intent}' (continuing venting)")
    else:
        logger.info(f"📭 No system_response received - continuing normal venting flow")

    # 🏛️ NORMAL VENTING FLOW: Continue if no intent transition
    # Save normal Sarthi response for continued venting
    db_handler.save_message(db, reflection_id, sarthi_response_msg, sender=1, stage_no=current_stage)
    
    logger.info(f"🏛️ Continuing venting sanctuary - user actively sharing")
    return MessageResponse(
        success=True, 
        reflection_id=str(reflection_id), 
        sarthi_message=sarthi_response_msg, 
        current_stage=current_stage, 
        next_stage=current_stage,
        data=[{"venting_continues": True}]
    )


async def handle_global_intent_check(db: Session, request: MessageRequest, chat_id: uuid.UUID) -> MessageResponse | None:
    """
    Handle global intent classification and choices - UPDATED with INTENT_STOP_001
    """
    # Get current reflection to check stage
    reflection_id = uuid.UUID(request.reflection_id)
    reflection = db_handler.get_reflection_by_id(db, reflection_id)
    current_stage = reflection.current_stage if reflection else 0
    flow_type = reflection.flow_type if reflection else None
    
    logger.info(f"Global intent check - current_stage: {current_stage}")
    
    # ===== HANDLE VENTING STOP CHOICES (Stage 25) =====
<<<<<<< HEAD
    #    if current_stage == 25 and flow_type == "venting":

    if current_stage == 25:
        return await _handle_stage_25(db, request, chat_id)
    
    # ===== HANDLE GLOBAL INTENT CHOICES (Stage 26) =====
    if current_stage == 26:
        return await _handle_stage_26(db, request, chat_id)
    # If not in stages 25 or 26, proceed to classify global intent
=======
    if current_stage == 25 and flow_type == "venting":
        user_choice = request.data[0].get("choice") if request.data else None
        logger.info(f"Stage 25 venting stop choice: {user_choice}")

        # Store the choice message with proper labels
        if request.data and len(request.data) > 0:
            choice_data = request.data[0].copy()
            if choice_data.get("choice") == "0":
                choice_data["label"] = "I want to quit for now"
            elif choice_data.get("choice") == "1":
                choice_data["label"] = "I want to continue"
            
            db_handler.save_user_choice_message(db, reflection_id, choice_data, current_stage)
        
        if user_choice == "0":  # "I want to quit for now"
            logger.info("User chose to quit - closing venting session")
            db_handler.update_reflection_status(db, reflection_id, 3)
            
            final_message = "Thank you for sharing with me today. Take care, and feel free to start a new conversation whenever you're ready."
            db_handler.save_message(db, reflection_id, final_message, sender=1, stage_no=current_stage)
            
            return MessageResponse(
                success=True,
                reflection_id=str(reflection_id),
                sarthi_message=final_message,
                current_stage=None,
                next_stage=None,
                data=[{"session_closed": True}]
            )
            
        elif user_choice == "1":  # "I want to continue"
            logger.info("User chose to continue - going to stage 26")
            db_handler.update_reflection_stage(db, reflection_id, 26)
            
            # Get stage 26 prompt and show three options
            try:
                prompt_response = await prompt_engine_service.process_dict_request({"stage_id": 26, "data": {}})
                prompt_text = prompt_response.get("prompt", "How would you like to proceed?")
            except Exception as e:
                logger.error(f"Failed to get stage 26 prompt: {e}")
                prompt_text = "How would you like to proceed?"

            db_handler.save_message(db, reflection_id, prompt_text, sender=1, stage_no=26)
            
            return MessageResponse(
                success=True,
                reflection_id=str(reflection_id),
                sarthi_message=prompt_text,
                current_stage=26,
                next_stage=26,
                data=[
                    {"choice": "1", "label": "Let's talk about this new feeling"}, 
                    {"choice": "2", "label": "Let's try a different approach"}, 
                    {"choice": "3", "label": "Can we go back?"}
                ]
            )
        
        else:
            # No choice provided - show stage 25 options
            try:
                prompt_response = await prompt_engine_service.process_dict_request({"stage_id": 25, "data": {}})
                prompt_text = prompt_response.get("prompt", "Would you like to continue or take a break?")
            except Exception as e:
                logger.error(f"Failed to get stage 25 prompt: {e}")
                prompt_text = "Would you like to continue or take a break?"

            db_handler.save_message(db, reflection_id, prompt_text, sender=1, stage_no=25)
            
            return MessageResponse(
                success=True,
                reflection_id=str(reflection_id),
                sarthi_message=prompt_text,
                current_stage=25,
                next_stage=25,
                data=[
                    {"choice": "1", "label": "I want to continue"}, 
                    {"choice": "0", "label": "I want to quit for now"}
                ]
            )
    
    # ===== HANDLE GLOBAL INTENT CHOICES (Stage 26) =====
    if current_stage == 26:
        user_choice = request.data[0].get("choice") if request.data else None
        logger.info(f"Global intent choice (stage 26): {user_choice}")

         # Store user choice with labels
        if request.data and len(request.data) > 0:
            choice_data = request.data[0].copy()
            if choice_data.get("choice") == "1":
                choice_data["label"] = "Let's talk about this new feeling"
            elif choice_data.get("choice") == "2":
                choice_data["label"] = "Let's try a different approach"
            elif choice_data.get("choice") == "3":
                choice_data["label"] = "Can we go back?"
            
            db_handler.save_user_choice_message(db, reflection_id, choice_data, current_stage)
        
        if user_choice == "1":  # "Let's talk about this new feeling"
            logger.info("Choice 1: New feeling - going to venting")
            db_handler.update_reflection_flow_type(db, reflection_id, "venting")
            db_handler.update_reflection_stage(db, reflection_id, 24)
            return await handle_venting_sanctuary(db, request, chat_id)
            
        elif user_choice == "2":  # "Let's try a different approach"  
            logger.info("Choice 2: Different approach - going to stage 1")
            db_handler.update_reflection_stage(db, reflection_id, 1)
            return None
            
        elif user_choice == "3":  # "Can we go back?"
            logger.info("Choice 3: Go back to previous stage")
            previous_stage = db_handler.get_previous_stage(db, reflection_id, steps=2)
            db_handler.update_reflection_stage(db, reflection_id, previous_stage)
            return None
        
        else:
            # No choice provided - show stage 26 options
            try:
                prompt_response = await prompt_engine_service.process_dict_request({"stage_id": 26, "data": {}})
                prompt_text = prompt_response.get("prompt", "How would you like to proceed?")
            except Exception as e:
                logger.error(f"Failed to get stage 26 prompt: {e}")
                prompt_text = "How would you like to proceed?"

            db_handler.save_message(db, reflection_id, prompt_text, sender=1, stage_no=current_stage)
            
            return MessageResponse(
                success=True, 
                reflection_id=request.reflection_id, 
                sarthi_message=prompt_text, 
                current_stage=26, 
                next_stage=26, 
                data=[
                    {"choice": "1", "label": "Let's talk about this new feeling"}, 
                    {"choice": "2", "label": "Let's try a different approach"}, 
                    {"choice": "3", "label": "Can we go back?"}
                ]
            )
>>>>>>> b7cac0a8
    
    # ===== RUN GLOBAL INTENT CLASSIFICATION =====
    try:
        intent_result = await global_intent_classifier.classify_intent(
            reflection_id=request.reflection_id,
            user_message=request.message
        )
        
        global_intent = intent_result.system_response.get("intent")
        logger.info(f"Global intent detected: {global_intent}")
        
    except Exception as e:
        logger.error(f"Global intent classification failed: {e}")
        return None  # Let normal flow handle it
    
    # ===== HANDLE VENTING STOP INTENT (INTENT_STOP_001) =====
    if global_intent == "INTENT_STOP_001" and flow_type == "venting":
        logger.info("Detected INTENT_STOP_001 (venting stop) - moving to stage 25")
        
        # Update to stage 25 (venting stop stage)
        db_handler.update_reflection_stage(db, reflection_id, 25)
        
<<<<<<< HEAD
        return await _handle_stage_25(db, request, chat_id)

=======
        # Check if user already made a choice
        user_choice = request.data[0].get("choice") if request.data else None
        
        if user_choice == "0":  # "I want to quit for now"
            logger.info("INTENT_STOP_001 choice 0: Quit conversation")
            db_handler.update_reflection_status(db, reflection_id, 3)  # Completed but not delivered
            # ADD: Store system message
            quit_message = "Thank you, I hope to talk to you soon!"
            db_handler.save_message(db, reflection_id, quit_message, sender=1, stage_no=25)
            
            return MessageResponse(
                success=True,
                reflection_id=str(reflection_id),
                sarthi_message=quit_message,  # Use stored message
                current_stage=25,
                next_stage=25
            )
            
        elif user_choice == "1":  # "I want to continue"
            logger.info("INTENT_STOP_001 choice 1: Continue to stage 26")
            db_handler.update_reflection_stage(db, reflection_id, 26)
            
            # Get stage 26 prompt
            try:
                prompt_response = await prompt_engine_service.process_dict_request({"stage_id": 26, "data": {}})
                prompt_text = prompt_response.get("prompt", "How would you like to proceed?")
            except Exception as e:
                logger.error(f"Failed to get stage 26 prompt: {e}")
                prompt_text = "How would you like to proceed?"

            db_handler.save_message(db, reflection_id, prompt_text, sender=1, stage_no=26)
            
            return MessageResponse(
                success=True,
                reflection_id=str(reflection_id),
                sarthi_message=prompt_text,
                current_stage=26,
                next_stage=None,
                data=[
                    {"choice": "1", "label": "Let's talk about this new feeling"}, 
                    {"choice": "2", "label": "Let's try a different approach"}, 
                    {"choice": "3", "label": "Can we go back?"}
                ]
            )
        
        else:
            # No choice provided - show the INTENT_STOP_001 options
            try:
                prompt_response = await prompt_engine_service.process_dict_request({"stage_id": 25, "data": {}})
                prompt_text = prompt_response.get("prompt", "Would you like to continue or take a break?")
            except Exception as e:
                logger.error(f"Failed to get stage 25 prompt: {e}")
                prompt_text = "I hear you'd like to pause. Would you like to continue exploring or take a break for now?"

            db_handler.save_message(db, reflection_id, prompt_text, sender=1, stage_no=25)
            
            return MessageResponse(
                success=True,
                reflection_id=str(reflection_id),
                sarthi_message=prompt_text,
                current_stage=25,
                next_stage=None,
                data=[
                    {"choice": "1", "label": "I want to continue"}, 
                    {"choice": "0", "label": "I want to quit for now"}
                ]
            )
>>>>>>> b7cac0a8
    
    # ===== HANDLE RESTART/CONFUSED INTENTS =====
    if global_intent in ["INTENT_RESTART", "INTENT_CONFUSED"]:
        logger.info(f"Detected {global_intent} - moving to stage 26")
        
        # Update to stage 26 (global intent choice stage)
        db_handler.update_reflection_stage(db, reflection_id, 26)
        
<<<<<<< HEAD
        return await _handle_stage_26(db, request, chat_id)
=======
        # Check if user already made a choice
        user_choice = request.data[0].get("choice") if request.data else None
        
        if user_choice == "1":  # "Let's talk about this new feeling"
            logger.info("Intent choice 1: New feeling - going to venting")
            db_handler.update_reflection_flow_type(db, reflection_id, "venting")
            db_handler.update_reflection_stage(db, reflection_id, 24)
            return await handle_venting_sanctuary(db, request, chat_id)
            
        elif user_choice == "2":  # "Let's try a different approach"
            logger.info("Intent choice 2: Different approach - going to stage 1") 
            db_handler.update_reflection_stage(db, reflection_id, 1)
            return None
            
        elif user_choice == "3":  # "Can we go back?"
            logger.info("Intent choice 3: Go back")
            previous_stage = db_handler.get_previous_stage(db, reflection_id, steps=2)
            db_handler.update_reflection_stage(db, reflection_id, previous_stage)
            return None
        
        else:
            # No choice provided - show the global intent options
            try:
                prompt_response = await prompt_engine_service.process_dict_request({"stage_id": 26, "data": {}})
                prompt_text = prompt_response.get("prompt", "How would you like to proceed?")
            except Exception as e:
                logger.error(f"Failed to get stage 26 prompt: {e}")
                prompt_text = "It seems like you want to change direction. How would you like to proceed?"

            db_handler.save_message(db, reflection_id, prompt_text, sender=1, stage_no=26)

            return MessageResponse(
                success=True, 
                reflection_id=request.reflection_id, 
                sarthi_message=prompt_text, 
                current_stage=26, 
                next_stage=26, 
                data=[
                    {"choice": "1", "label": "Let's talk about this new feeling"}, 
                    {"choice": "2", "label": "Let's try a different approach"}, 
                    {"choice": "3", "label": "Can we go back?"}
                ]
            )
>>>>>>> b7cac0a8
    
    # ===== HANDLE SKIP TO DRAFT =====
    if global_intent == "INTENT_SKIP_TO_DRAFT":
        logger.info("Skip to draft intent - going to stage 16")
        db_handler.update_reflection_stage(db, reflection_id, 16)
        return None  # Let normal flow handle stage 16
        
    # No global intent detected - let normal flow continue
    return None<|MERGE_RESOLUTION|>--- conflicted
+++ resolved
@@ -130,23 +130,22 @@
     
     logger.info(f"🏛️ Entering venting sanctuary for reflection {reflection_id}")
     
-     # Store user text message first (if any)
-    if request.message and request.message.strip():
-        db_handler.save_message(db, reflection_id, request.message, sender=0, stage_no=current_stage)
-        logger.info(f"✅ Stored venting message: {request.message}")
-    
-    # Store choice data (if any) - though venting usually doesn't have structured choices
-    if request.data and len(request.data) > 0:
-        choice_data = request.data[0]
-        # Only store if it's a meaningful choice (not delivery-related)
-        if not any(key in choice_data for key in ["delivery_mode", "reveal_name", "recipient_email", "recipient_phone"]):
-            db_handler.save_user_choice_message(db, reflection_id, choice_data, current_stage)
-            logger.info(f"✅ Stored venting choice: {choice_data}")
-<<<<<<< HEAD
-    
-=======
->>>>>>> b7cac0a8
-    
+    # Save user message first
+    db_handler.save_message(db, reflection_id, request.message, sender=0, stage_no=current_stage)
+    
+    # Check for inactivity
+    last_message = db_handler.get_last_user_message(db, reflection_id)
+    is_inactive = False
+    if last_message and last_message.created_at:
+        last_message_time = last_message.created_at
+        if not last_message_time.tzinfo:
+            last_message_time = last_message_time.replace(tzinfo=timezone.utc)
+        elif last_message_time.tzinfo != timezone.utc:
+            last_message_time = last_message_time.astimezone(timezone.utc)
+        
+        time_diff = datetime.now(timezone.utc) - last_message_time
+        is_inactive = time_diff > timedelta(minutes=3)
+
     # Get venting prompt from prompt engine
     try:
         prompt_response = await prompt_engine_service.process_dict_request({"stage_id": current_stage, "data": {}})
@@ -241,42 +240,17 @@
     logger.info(f"Global intent check - current_stage: {current_stage}")
     
     # ===== HANDLE VENTING STOP CHOICES (Stage 25) =====
-<<<<<<< HEAD
-    #    if current_stage == 25 and flow_type == "venting":
-
-    if current_stage == 25:
-        return await _handle_stage_25(db, request, chat_id)
-    
-    # ===== HANDLE GLOBAL INTENT CHOICES (Stage 26) =====
-    if current_stage == 26:
-        return await _handle_stage_26(db, request, chat_id)
-    # If not in stages 25 or 26, proceed to classify global intent
-=======
     if current_stage == 25 and flow_type == "venting":
         user_choice = request.data[0].get("choice") if request.data else None
         logger.info(f"Stage 25 venting stop choice: {user_choice}")
-
-        # Store the choice message with proper labels
-        if request.data and len(request.data) > 0:
-            choice_data = request.data[0].copy()
-            if choice_data.get("choice") == "0":
-                choice_data["label"] = "I want to quit for now"
-            elif choice_data.get("choice") == "1":
-                choice_data["label"] = "I want to continue"
-            
-            db_handler.save_user_choice_message(db, reflection_id, choice_data, current_stage)
         
         if user_choice == "0":  # "I want to quit for now"
             logger.info("User chose to quit - closing venting session")
-            db_handler.update_reflection_status(db, reflection_id, 3)
-            
-            final_message = "Thank you for sharing with me today. Take care, and feel free to start a new conversation whenever you're ready."
-            db_handler.save_message(db, reflection_id, final_message, sender=1, stage_no=current_stage)
-            
-            return MessageResponse(
-                success=True,
-                reflection_id=str(reflection_id),
-                sarthi_message=final_message,
+            db_handler.update_reflection_status(db, reflection_id, 3)  # Completed but not delivered
+            return MessageResponse(
+                success=True,
+                reflection_id=str(reflection_id),
+                sarthi_message="Thank you for sharing with me today. Take care, and feel free to start a new conversation whenever you're ready.",
                 current_stage=None,
                 next_stage=None,
                 data=[{"session_closed": True}]
@@ -293,8 +267,6 @@
             except Exception as e:
                 logger.error(f"Failed to get stage 26 prompt: {e}")
                 prompt_text = "How would you like to proceed?"
-
-            db_handler.save_message(db, reflection_id, prompt_text, sender=1, stage_no=26)
             
             return MessageResponse(
                 success=True,
@@ -317,8 +289,6 @@
             except Exception as e:
                 logger.error(f"Failed to get stage 25 prompt: {e}")
                 prompt_text = "Would you like to continue or take a break?"
-
-            db_handler.save_message(db, reflection_id, prompt_text, sender=1, stage_no=25)
             
             return MessageResponse(
                 success=True,
@@ -336,18 +306,6 @@
     if current_stage == 26:
         user_choice = request.data[0].get("choice") if request.data else None
         logger.info(f"Global intent choice (stage 26): {user_choice}")
-
-         # Store user choice with labels
-        if request.data and len(request.data) > 0:
-            choice_data = request.data[0].copy()
-            if choice_data.get("choice") == "1":
-                choice_data["label"] = "Let's talk about this new feeling"
-            elif choice_data.get("choice") == "2":
-                choice_data["label"] = "Let's try a different approach"
-            elif choice_data.get("choice") == "3":
-                choice_data["label"] = "Can we go back?"
-            
-            db_handler.save_user_choice_message(db, reflection_id, choice_data, current_stage)
         
         if user_choice == "1":  # "Let's talk about this new feeling"
             logger.info("Choice 1: New feeling - going to venting")
@@ -374,8 +332,6 @@
             except Exception as e:
                 logger.error(f"Failed to get stage 26 prompt: {e}")
                 prompt_text = "How would you like to proceed?"
-
-            db_handler.save_message(db, reflection_id, prompt_text, sender=1, stage_no=current_stage)
             
             return MessageResponse(
                 success=True, 
@@ -389,7 +345,6 @@
                     {"choice": "3", "label": "Can we go back?"}
                 ]
             )
->>>>>>> b7cac0a8
     
     # ===== RUN GLOBAL INTENT CLASSIFICATION =====
     try:
@@ -412,24 +367,16 @@
         # Update to stage 25 (venting stop stage)
         db_handler.update_reflection_stage(db, reflection_id, 25)
         
-<<<<<<< HEAD
-        return await _handle_stage_25(db, request, chat_id)
-
-=======
         # Check if user already made a choice
         user_choice = request.data[0].get("choice") if request.data else None
         
         if user_choice == "0":  # "I want to quit for now"
             logger.info("INTENT_STOP_001 choice 0: Quit conversation")
             db_handler.update_reflection_status(db, reflection_id, 3)  # Completed but not delivered
-            # ADD: Store system message
-            quit_message = "Thank you, I hope to talk to you soon!"
-            db_handler.save_message(db, reflection_id, quit_message, sender=1, stage_no=25)
-            
-            return MessageResponse(
-                success=True,
-                reflection_id=str(reflection_id),
-                sarthi_message=quit_message,  # Use stored message
+            return MessageResponse(
+                success=True,
+                reflection_id=str(reflection_id),
+                sarthi_message="Thank you, I hope to talk to you soon!",
                 current_stage=25,
                 next_stage=25
             )
@@ -445,8 +392,6 @@
             except Exception as e:
                 logger.error(f"Failed to get stage 26 prompt: {e}")
                 prompt_text = "How would you like to proceed?"
-
-            db_handler.save_message(db, reflection_id, prompt_text, sender=1, stage_no=26)
             
             return MessageResponse(
                 success=True,
@@ -469,8 +414,6 @@
             except Exception as e:
                 logger.error(f"Failed to get stage 25 prompt: {e}")
                 prompt_text = "I hear you'd like to pause. Would you like to continue exploring or take a break for now?"
-
-            db_handler.save_message(db, reflection_id, prompt_text, sender=1, stage_no=25)
             
             return MessageResponse(
                 success=True,
@@ -483,7 +426,6 @@
                     {"choice": "0", "label": "I want to quit for now"}
                 ]
             )
->>>>>>> b7cac0a8
     
     # ===== HANDLE RESTART/CONFUSED INTENTS =====
     if global_intent in ["INTENT_RESTART", "INTENT_CONFUSED"]:
@@ -492,9 +434,6 @@
         # Update to stage 26 (global intent choice stage)
         db_handler.update_reflection_stage(db, reflection_id, 26)
         
-<<<<<<< HEAD
-        return await _handle_stage_26(db, request, chat_id)
-=======
         # Check if user already made a choice
         user_choice = request.data[0].get("choice") if request.data else None
         
@@ -523,9 +462,7 @@
             except Exception as e:
                 logger.error(f"Failed to get stage 26 prompt: {e}")
                 prompt_text = "It seems like you want to change direction. How would you like to proceed?"
-
-            db_handler.save_message(db, reflection_id, prompt_text, sender=1, stage_no=26)
-
+            
             return MessageResponse(
                 success=True, 
                 reflection_id=request.reflection_id, 
@@ -538,7 +475,6 @@
                     {"choice": "3", "label": "Can we go back?"}
                 ]
             )
->>>>>>> b7cac0a8
     
     # ===== HANDLE SKIP TO DRAFT =====
     if global_intent == "INTENT_SKIP_TO_DRAFT":
